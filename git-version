--- conflicted
+++ resolved
@@ -19,11 +19,7 @@
 	fi
 }
 
-<<<<<<< HEAD
-DEF_VER=70.1
-=======
 DEF_VER=71
->>>>>>> 44865297
 
 LF='
 '
