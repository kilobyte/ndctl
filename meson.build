project('ndctl', 'c',
<<<<<<< HEAD
  version : '76.1',
=======
  version : '77',
>>>>>>> 2fd570a0
  license : [
    'GPL-2.0',
    'LGPL-2.1',
    'CC0-1.0',
    'MIT',
  ],
  default_options : [
    'c_std=gnu99',
    'prefix=/usr',
    'libdir=/usr/lib',
    'sysconfdir=/etc',
    'localstatedir=/var',
  ],
)

# rootprefixdir and rootlibdir setup copied from systemd:
rootprefixdir = get_option('rootprefix')
rootprefix_default = '/usr'
if rootprefixdir == ''
        rootprefixdir = rootprefix_default
endif
rootbindir = join_paths(rootprefixdir, 'bin')

# join_paths ignores the preceding arguments if an absolute component is
# encountered, so this should canonicalize various paths when they are
# absolute or relative.
prefixdir = get_option('prefix')
if not prefixdir.startswith('/')
        error('Prefix is not absolute: "@0@"'.format(prefixdir))
endif
if prefixdir != rootprefixdir and rootprefixdir != '/' and not prefixdir.strip('/').startswith(rootprefixdir.strip('/') + '/')
  error('Prefix is not below root prefix (now rootprefix=@0@ prefix=@1@)'.format(
	rootprefixdir, prefixdir))
endif

libdir = join_paths(prefixdir, get_option('libdir'))
rootlibdir = get_option('rootlibdir')
if rootlibdir == ''
  rootlibdir = join_paths(rootprefixdir, libdir.split('/')[-1])
endif
datadir = prefixdir / get_option('datadir')
includedir = prefixdir / get_option('includedir')

pkgconfiglibdir = get_option('pkgconfiglibdir') != '' ? get_option('pkgconfiglibdir') : libdir / 'pkgconfig'

datadir = prefixdir / get_option('datadir')
includedir = prefixdir / get_option('includedir')
sysconfdir =  get_option('sysconfdir')

pkgconfig_script = '''
sed -e s,@VERSION@,@0@,g
    -e s,@prefix@,@1@,g
    -e s,@exec_prefix@,@1@,g
    -e s,@libdir@,@2@,g
    -e s,@includedir@,@3@,g
'''.format(meson.project_version(), prefixdir, libdir, includedir).split()

cc_flags = [
  '-Wchar-subscripts',
  '-Wformat-security',
  '-Wmissing-declarations',
  '-Wmissing-prototypes',
  '-Wnested-externs ',
  '-Wshadow',
  '-Wsign-compare',
  '-Wstrict-prototypes',
  '-Wtype-limits',
  '-Wmaybe-uninitialized',
  '-Wdeclaration-after-statement',
  '-Wunused-result',
]

if get_option('optimization') != '0'
  cc_flags += [ '-D_FORTIFY_SOURCE=2' ]
endif

cc = meson.get_compiler('c')
add_project_arguments(cc.get_supported_arguments(cc_flags), language : 'c')

project_source_root = meson.current_source_dir()

# Remove this after the conversion to meson has been completed
# Cleanup the leftover config.h files to avoid conflicts with the meson
# generated config.h
git = find_program('git', required : false)
env = find_program('env')
if git.found()
  run_command('clean_config.sh',
    env : 'GIT_DIR=@0@/.git'.format(project_source_root),
    check : false,
  )
endif

version_tag = get_option('version-tag')
if version_tag != ''
  vcs_data = configuration_data()
  vcs_data.set('VCS_TAG', version_tag)
  version_h = configure_file(
    configuration : vcs_data,
    input : 'version.h.in',
    output : 'version.h'
  )
else
  vcs_tagger = [
    project_source_root + '/tools/meson-vcs-tag.sh',
    project_source_root,
    meson.project_version()
  ]

  version_h = vcs_tag(
      input : 'version.h.in',
      output : 'version.h',
      command: vcs_tagger
  )
endif

if git.found()
  all_files = run_command(
    env, '-u', 'GIT_WORK_TREE',
    git, '--git-dir=@0@/.git'.format(project_source_root),
         'ls-files', ':/*.[ch]',
    check : false)
  if all_files.returncode() == 0
    all_files = files(all_files.stdout().split())
    custom_target(
            'tags',
            output : 'tags',
            command : [env, 'etags', '-o', '@0@/TAGS'.format(project_source_root)] + all_files)
    run_target(
            'ctags',
            command : [env, 'ctags', '-o', '@0@/tags'.format(project_source_root)] + all_files)
  endif
endif

versiondep = declare_dependency(
  compile_args: ['-include', 'version.h'],
  sources: version_h
)

kmod = dependency('libkmod')
libudev = dependency('libudev')
uuid = dependency('uuid')
json = dependency('json-c')
if get_option('libtracefs').enabled()
  traceevent = dependency('libtraceevent')
  tracefs = dependency('libtracefs')
endif

if get_option('docs').enabled()
  if get_option('asciidoctor').enabled()
    asciidoc = find_program('asciidoctor', required : true)
  else
    asciidoc = find_program('asciidoc', required : true)
    xmlto = find_program('xmlto', required : true)
  endif
endif

if get_option('systemd').enabled()
  systemd = dependency('systemd', required : true)
  systemdunitdir = systemd.get_pkgconfig_variable('systemdsystemunitdir')
  udev = dependency('udev', required : true)
  udevdir = udev.get_pkgconfig_variable('udevdir')
  udevrulesdir = udevdir / 'rules.d'
endif

cc = meson.get_compiler('c')

# keyutils lacks pkgconfig
keyutils = cc.find_library('keyutils', required : get_option('keyutils'))

# iniparser lacks pkgconfig and its header files are either at '/usr/include' or '/usr/include/iniparser'
# Use the path provided by user via meson configure -Diniparserdir=<somepath>
# if thats not provided then try searching for 'iniparser.h' in default system include path
# and if that not found then as a last resort try looking at '/usr/include/iniparser'
iniparser_headers = ['iniparser.h', 'dictionary.h']

message('Looking for iniparser include headers', iniparser_headers)

iniparserdir = include_directories(includedir / get_option('iniparserdir'), is_system:true)
iniparser = cc.find_library('iniparser', required : (get_option('iniparserdir') != '') ,
	  has_headers :iniparser_headers ,header_include_directories : iniparserdir)

if not iniparser.found()
   iniparserdir = include_directories(includedir / 'iniparser', is_system:true)
   iniparser = cc.find_library('iniparser', required : true, has_headers : iniparser_headers,
	     header_include_directories : iniparserdir)
endif
iniparser = declare_dependency(include_directories: iniparserdir, dependencies:iniparser)

conf = configuration_data()
check_headers = [
  ['HAVE_DLFCN_H', 'dlfcn.h'],
  ['HAVE_INTTYPES_H', 'inttypes.h'],
  ['HAVE_KEYUTILS_H', 'keyutils.h'],
  ['HAVE_LINUX_VERSION_H', 'linux/version.h'],
  ['HAVE_MEMORY_H', 'memory.h'],
  ['HAVE_STDINT_H', 'stdint.h'],
  ['HAVE_STDLIB_H', 'stdlib.h'],
  ['HAVE_STRINGS_H', 'strings.h'],
  ['HAVE_STRING_H', 'string.h'],
  ['HAVE_SYS_STAT_H', 'sys/stat.h'],
  ['HAVE_SYS_TYPES_H', 'sys/types.h'],
  ['HAVE_UNISTD_H', 'unistd.h'],
]

foreach h : check_headers
  if cc.has_header(h.get(1))
    conf.set(h.get(0), 1)
  endif
endforeach

map_sync_symbols = [
  [ 'signal.h', 'BUS_MCEERR_AR' ],
  [ 'linux/mman.h', 'MAP_SHARED_VALIDATE' ],
  [ 'linux/mman.h', 'MAP_SYNC' ],
]

count = 0
foreach symbol : map_sync_symbols
  if cc.has_header_symbol(symbol[0], symbol[1])
    conf.set('HAVE_DECL_@0@'.format(symbol[1].to_upper()), 1)
    count = count + 1
  endif
endforeach

poison_enabled = false
if get_option('poison').enabled() and count == 3
  poison_enabled = true
endif

conf.set('ENABLE_POISON', poison_enabled)
conf.set('ENABLE_KEYUTILS', get_option('keyutils').enabled())
conf.set('ENABLE_TEST', get_option('test').enabled())
conf.set('ENABLE_DESTRUCTIVE', get_option('destructive').enabled())
conf.set('ENABLE_LOGGING', get_option('logging').enabled())
conf.set('ENABLE_DEBUG', get_option('dbg').enabled())
conf.set('ENABLE_LIBTRACEFS', get_option('libtracefs').enabled())

typeof_code = '''
  void func() {
    struct {
      char a[16];
    } x;
    typeof(x) y;

    char static_assert[2 * (sizeof(x) == sizeof(y)) - 1];
  }
  '''

if cc.compiles(typeof_code)
  conf.set('HAVE_TYPEOF', 1)
  conf.set('HAVE_STATEMENT_EXPR', 1)
endif

if target_machine.endian() == 'big'
  conf.set('HAVE_BIG_ENDIAN', 1)
else
  conf.set('HAVE_LITTLE_ENDIAN', 1)
endif

conf.set('_GNU_SOURCE', true)
conf.set_quoted('PREFIX', get_option('prefix'))
conf.set_quoted('NDCTL_MAN_PATH', get_option('mandir'))

foreach ident : ['secure_getenv', '__secure_getenv']
  conf.set10('HAVE_' + ident.to_upper(), cc.has_function(ident))
endforeach

conf.set10('HAVE_JSON_U64',
  cc.has_function('json_object_new_uint64',
    prefix : '''#include <json-c/json.h>''',
    dependencies : json,
  )
)

ndctlconf_dir = sysconfdir / 'ndctl.conf.d'
ndctlconf = ndctlconf_dir / 'monitor.conf'
conf.set_quoted('NDCTL_CONF_FILE', ndctlconf)
conf.set_quoted('NDCTL_CONF_DIR', ndctlconf_dir)

ndctlkeys_dir = sysconfdir / 'ndctl' / 'keys'
conf.set_quoted('NDCTL_KEYS_DIR', ndctlkeys_dir)

daxctlconf_dir = sysconfdir / 'daxctl.conf.d'
daxctlconf = daxctlconf_dir / 'dax.conf'
conf.set_quoted('DAXCTL_CONF_DIR', daxctlconf_dir)

conf.set_quoted('DAXCTL_MODPROBE_DATA', datadir / 'daxctl/daxctl.conf')
conf.set_quoted('DAXCTL_MODPROBE_INSTALL', sysconfdir / 'modprobe.d/daxctl.conf')

config_h = configure_file(
  input : 'config.h.meson',
  output : 'config.h',
  configuration : conf
)
add_project_arguments('-include', 'config.h', language : 'c')

LIBNDCTL_CURRENT=27
LIBNDCTL_REVISION=1
LIBNDCTL_AGE=21

LIBDAXCTL_CURRENT=6
LIBDAXCTL_REVISION=2
LIBDAXCTL_AGE=5

LIBCXL_CURRENT=5
LIBCXL_REVISION=0
LIBCXL_AGE=4

root_inc = include_directories(['.', 'ndctl', ])

ccan = static_library('ccan',
  [ 'ccan/str/str.c', 'ccan/list/list.c' ],
)
ccan_dep = declare_dependency(link_with : ccan)

subdir('daxctl/lib')
subdir('ndctl/lib')
subdir('cxl/lib')
subdir('util')
subdir('ndctl')
subdir('daxctl')
subdir('cxl')
if get_option('docs').enabled()
  subdir('Documentation/ndctl')
  subdir('Documentation/daxctl')
  subdir('Documentation/cxl')
endif
subdir('test')
subdir('contrib')

# only support spec file generation from git builds
if version_tag == ''
  subdir('rhel')
  subdir('sles')
endif<|MERGE_RESOLUTION|>--- conflicted
+++ resolved
@@ -1,9 +1,5 @@
 project('ndctl', 'c',
-<<<<<<< HEAD
-  version : '76.1',
-=======
   version : '77',
->>>>>>> 2fd570a0
   license : [
     'GPL-2.0',
     'LGPL-2.1',
